/*
 * This file is part of Slacken. Copyright (c) 2019-2025 Johan Nyström-Persson.
 *
 * Slacken is free software: you can redistribute it and/or modify
 * it under the terms of the GNU General Public License as published by
 * the Free Software Foundation, either version 3 of the License, or
 * (at your option) any later version.
 *
 *  Slacken is distributed in the hope that it will be useful,
 *  but WITHOUT ANY WARRANTY; without even the implied warranty of
 *  MERCHANTABILITY or FITNESS FOR A PARTICULAR PURPOSE.  See the
 *  GNU General Public License for more details.
 *
 *  You should have received a copy of the GNU General Public License
 * along with Slacken.  If not, see <https://www.gnu.org/licenses/>.
 */

package com.jnpersson.kmers

import com.globalmentor.apache.hadoop.fs.BareLocalFileSystem
import com.jnpersson.kmers.input.{FileInputs, InputGrouping, Ungrouped}
import org.apache.hadoop.fs.FileSystem
import org.apache.spark.sql.SparkSession

/** A Spark-based tool.
 * @param appName Name of the application */
private[jnpersson] abstract class SparkTool(appName: String) {

  /** Create a SparkSession with the default settings */
  def sparkSession(): SparkSession = {
    val sp = SparkSession.builder().appName(appName).
      enableHiveSupport().
      getOrCreate()

    //BareLocalFileSystem bypasses the need for winutils.exe on Windows and does no harm on other OS's
    //This affects access to file:/ paths (effectively local files)
    sp.sparkContext.hadoopConfiguration.
      setClass("fs.file.impl", classOf[BareLocalFileSystem], classOf[FileSystem])
    sp
  }

  def handleScallopException(se: ScallopExitException): Unit = se match {
    case ScallopExitException(0) =>
    //Scallop tried to exit, clean return. Do not call System.exit as we may be in a Spark driver
    case se@ScallopExitException(code) =>
      System.err.println(s"Exit code $code")
      throw se
  }
}

object SparkTool {
  /** Create a new SparkSession with the given number of shuffle partitions */
  def newSession(base: SparkSession, buckets: Int): SparkSession = {
    val session = base.newSession()
    session.conf.set("spark.sql.shuffle.partitions", buckets.toString)
    session
  }
}

//noinspection TypeAnnotation
class SparkConfiguration(args: Array[String])(implicit val spark: SparkSession) extends Configuration(args) {
  val partitions =
    opt[Int](descr = "Number of shuffle partitions/parquet buckets for indexes (default 200)", default = Some(200))

<<<<<<< HEAD
  def inputReader(files: Seq[String], grouping: InputGrouping = Ungrouped) =
    new FileInputs(files, k(), maxSequenceLength(), grouping)

  def inputReader(files: Seq[String], k: Int, grouping: InputGrouping) =
    new FileInputs(files, k, maxSequenceLength(), grouping)
=======
  def inputReader(files: Seq[String], grouping: InputGrouping = Ungrouped)(implicit spark: SparkSession) =
    new Inputs(files, k(), maxSequenceLength(), grouping)(spark)

  def inputReader(files: Seq[String], k: Int, grouping: InputGrouping)(implicit spark: SparkSession) =
    new Inputs(files, k, maxSequenceLength(), grouping)(spark)
>>>>>>> c5f80f79

  def finishSetup(): this.type = {
    verify()
    spark.conf.set("spark.sql.shuffle.partitions", partitions())
    this
  }
}<|MERGE_RESOLUTION|>--- conflicted
+++ resolved
@@ -62,19 +62,11 @@
   val partitions =
     opt[Int](descr = "Number of shuffle partitions/parquet buckets for indexes (default 200)", default = Some(200))
 
-<<<<<<< HEAD
-  def inputReader(files: Seq[String], grouping: InputGrouping = Ungrouped) =
+  def inputReader(files: Seq[String], grouping: InputGrouping = Ungrouped)(implicit spark: SparkSession) =
     new FileInputs(files, k(), maxSequenceLength(), grouping)
 
-  def inputReader(files: Seq[String], k: Int, grouping: InputGrouping) =
+  def inputReader(files: Seq[String], k: Int, grouping: InputGrouping)(implicit spark: SparkSession) =
     new FileInputs(files, k, maxSequenceLength(), grouping)
-=======
-  def inputReader(files: Seq[String], grouping: InputGrouping = Ungrouped)(implicit spark: SparkSession) =
-    new Inputs(files, k(), maxSequenceLength(), grouping)(spark)
-
-  def inputReader(files: Seq[String], k: Int, grouping: InputGrouping)(implicit spark: SparkSession) =
-    new Inputs(files, k, maxSequenceLength(), grouping)(spark)
->>>>>>> c5f80f79
 
   def finishSetup(): this.type = {
     verify()
