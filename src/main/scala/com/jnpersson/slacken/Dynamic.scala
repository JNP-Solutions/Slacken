/*
 * This file is part of Slacken. Copyright (c) 2019-2025 Johan Nyström-Persson.
 *
 * Slacken is free software: you can redistribute it and/or modify
 * it under the terms of the GNU General Public License as published by
 * the Free Software Foundation, either version 3 of the License, or
 * (at your option) any later version.
 *
 *  Slacken is distributed in the hope that it will be useful,
 *  but WITHOUT ANY WARRANTY; without even the implied warranty of
 *  MERCHANTABILITY or FITNESS FOR A PARTICULAR PURPOSE.  See the
 *  GNU General Public License for more details.
 *
 *  You should have received a copy of the GNU General Public License
 * along with Slacken.  If not, see <https://www.gnu.org/licenses/>.
 */

package com.jnpersson.slacken

import com.jnpersson.kmers.minimizer._
import com.jnpersson.kmers.Helpers.formatPerc
import com.jnpersson.kmers.HDFSUtil
import com.jnpersson.kmers.input.FileInputs
import com.jnpersson.slacken.Taxonomy.Rank
import org.apache.spark.sql.functions.{count, udf, concat_ws}
import org.apache.spark.sql.{DataFrame, SaveMode, Dataset, RelationalGroupedDataset, SparkSession, functions}

import scala.collection.mutable

sealed trait TaxonCriteria

/** Criterion that includes taxa having a minimum number of total minimizer hits in the sample. */
final case class MinimizerTotalCount(threshold: Int) extends TaxonCriteria

/** Criterion that includes taxa having a minimum number of distinct minimizer hits in the sample. */
final case class MinimizerDistinctCount(threshold: Int) extends TaxonCriteria

/** Criterion that includes taxa having a minimum number of classified reads in the sample, using the given
 * confidence threshold. */
final case class ClassifiedReadCount(threshold: Int, confidence: Double) extends TaxonCriteria

final case class MinimizerFraction(threshold: Double) extends TaxonCriteria

/** Helper for timing tasks */
final case class Timer(task: String, start: Long) {
  def finish(): Unit = {
    val elapsed = System.currentTimeMillis() - start
    val s = elapsed / 1000
    val min = s / 60
    val rem = s % 60
    println(s"Finish task: $task [$min min $rem s]")
  }
}

/** Parameters for a user-supplied dynamic classification gold taxon set.
 * @param taxonFile Path to the text file to read taxa from (one per line)
 * @param promoteRank if supplied, taxa from the gold set that have no minimizers in the database will be
 * promoted to this rank at the highest, e.g. Genus
 * @param classifyWith whether to classify using the gold set library, or just compare a detected taxon set with it
 */
final case class GoldSetOptions(taxonFile: String, promoteRank: Option[Rank], classifyWith: Boolean)

/** Two-step classification of reads with dynamically generated indexes,
 * starting from a base index.
 * First, a set of taxa will be identified from the sample (reads). Then these taxa will be used
 * to construct a second (dynamic) taxonomic index for classifying the reads.
 * A bracken-style weights file describing the dynamic index will optionally also be generated.
 *
 * @param base                     initial index for identifying taxa by minimizer
 * @param genomes                  genomic library for construction of new indexes on the fly
 * @param reclassifyRank           rank for the initial classification. Taxa at this level will be used to construct the second index
 * @param taxonCriteria            criteria for selecting taxa for inclusion in the dynamic index
 * @param cpar                     parameters for classification
 * @param goldSetOpts              parameters for deciding whether to get stats or classify wrt gold standard
 * @param outputLocation           prefix location for output files
 */
class Dynamic(base: KeyValueIndex, genomes: GenomeLibrary,
              reclassifyRank: Rank,
              taxonCriteria: TaxonCriteria,
              cpar: ClassifyParams,
              goldSetOpts: Option[GoldSetOptions],
              outputLocation: String)(implicit spark: SparkSession) {

  import spark.sqlContext.implicits._

  def taxonomy: Taxonomy = base.taxonomy

  /** Report the time taken by subtasks. */
  def startTimer(task: String): Timer = {
    println(s"Start task: $task")
    Timer(task, System.currentTimeMillis())
  }

  private def minimizersInSubjects(subjects: Dataset[InputFragment]): RelationalGroupedDataset = {
    val hits = base.findHitsWithMinimizers(subjects)

    val bcTax = base.bcTaxonomy
    val rank = reclassifyRank

     hits.flatMap { case (hit, min) =>
       for {t <- hit.trueTaxon
            if bcTax.value.depth(t) >= rank.depth
            } yield (t, min)
     }.
      toDF("taxon", "minimizer").groupBy("taxon")
  }

  /** Counting method that counts the number of distinct minimizers per taxon in the sample,
   * to aid taxon set filtering */
  def distinctMinimizersPerTaxon(subjects: Dataset[InputFragment]): Array[(Taxon, Long)] =
    minimizersInSubjects(subjects).agg(functions.count_distinct($"minimizer").as("count")).
      as[(Taxon, Long)].collect()

  def totalMinimizersPerTaxon(subjects: Dataset[InputFragment]): Array[(Taxon, Long)] =
    minimizersInSubjects(subjects).agg(functions.count($"minimizer").as("count")).
      as[(Taxon, Long)].collect()

  /** Counting method that counts the fraction of distinct minimizers per taxon seen in the sample,
   * to aid taxon set filtering. */
  def minimizerFractionPerTaxon(subjects: Dataset[InputFragment]): Array[(Taxon, Double)] = {
    val inSample = distinctMinimizersPerTaxon(subjects).
      toMap
    val inRecords = base.distinctMinimizersPerTaxon(inSample.keys.toSeq).
      toMap

    inSample.keys.toArray.map(t => (t, inSample(t).toDouble / inRecords(t).toDouble))
  }

  /** Counting method that counts the number of minimizers per taxon, in the records, to aid taxon set filtering */
  def minimizersPerTaxon(taxa: Seq[Taxon]): Array[(Taxon, Long)] =
    base.distinctMinimizersPerTaxon(taxa)

  /** Counting method that counts the number of reads classified per taxon to aid taxon set filtering */
  def classifiedReadsPerTaxon(subjects: Dataset[InputFragment], confidenceThreshold: Double): Array[(Taxon, Long)] = {
    val cls = new Classifier(base)
    val classified = cls.classify(subjects, cpar, confidenceThreshold)
    classified.where($"classified" === true).
      select("taxon").
      groupBy("taxon").agg(count("*")).as[(Taxon, Long)].
      collect()
  }

  /** Calculate per-taxon statistics for the index support report
   *
   * @param subjects reads to collect stats from
   * @return For each taxon, a set of aggregated statistics:
   *         1. total k-mer and minimizer counts,
   *         2. classified read counts,
   *         3. taxon minimizer depth distribution stats
   */
  private def multiStatsPerTaxon(subjects: Dataset[InputFragment]): (Dataset[(Taxon, Long, Long, Long)],
    Dataset[(Taxon, Long)], Dataset[(Taxon, String, String)]) = {
    val initThreshold = 0.0
    val indexStats = new IndexStatistics(base)
    val coveragePerTaxon = indexStats.showTaxonFullCoverageStats(genomes)

    val foundHits = base.findHits(subjects)
    val cls = new Classifier(base)
    val classified = cls.classify(subjects, cpar, initThreshold)
      .where($"classified" === true)
      .groupBy("taxon").agg(count("*").as("classifiedReadCount")).as[(Taxon, Long)]

    val bcTax = base.bcTaxonomy
    val rank = reclassifyRank

    val passDepth = udf((t: Taxon) =>
      t != AMBIGUOUS_SPAN && t != MATE_PAIR_BORDER &&
        bcTax.value.depth(t) >= rank.depth
    )
    val grouped = foundHits.where(passDepth($"taxon")).select($"taxon", $"count", $"minimizer")
      .toDF("taxon", "kmerCount", "distinctMinimizer").groupBy("taxon")

    (grouped.agg(functions.sum($"kmerCount").as("totalKmerCount")
      , functions.countDistinct($"distinctMinimizer").as("distinctMinimizerCount")
      , functions.count($"*").as("totalMinimizerCount"))
      .select("taxon","totalKmerCount", "distinctMinimizerCount", "totalMinimizerCount")
      .as[(Taxon, Long, Long, Long)].cache(), classified,
      coveragePerTaxon)
  }

  /** A method for identifying a taxon set in a set of reads. */
  trait TaxonSetFinder {

    /** The identified taxa */
    def taxa: mutable.BitSet
  }

  /** Simple count filter that finds a taxon set by capping at a minimum count threshold.
   */
  class CountFilter(counts: Array[(Taxon, Long)], threshold: Int) extends TaxonSetFinder {
    val hitMinimizers = new TreeAggregator(taxonomy, counts)

    def taxa: mutable.BitSet =
      mutable.BitSet.empty ++
        (for {taxon <- hitMinimizers.keys
              if taxonomy.depth(taxon) >= reclassifyRank.depth
              if hitMinimizers.cladeTotals(taxon) >= threshold
              }
        yield taxon)
  }

  /**
   * For a given set of reads, report various per-taxon statistics (which would be used to support
   * taxon selection for dynamic index construction).
   * Reports are written to various files and directories prefixed by the output location.
   * Slow.
   * @param subjects reads
   */
  def reportDynamicIndexSupport(subjects: Dataset[InputFragment]): Unit = {
    val statCollection = multiStatsPerTaxon(subjects)
    val totalKmerCounter = new KrakenReport(taxonomy,statCollection._1
      .select("taxon","totalKmerCount").as[(Taxon,Long)].collect())
    val distinctMinimizerCounter = new KrakenReport(taxonomy, statCollection._1
      .select("taxon","distinctMinimizerCount").as[(Taxon,Long)].collect())
    val totalMinimizerCounter = new KrakenReport(taxonomy, statCollection._1
      .select("taxon","totalMinimizerCount").as[(Taxon,Long)].collect())
    val classifiedReadCounter = new KrakenReport(taxonomy, statCollection._2
      .select("taxon","classifiedReadCount").as[(Taxon,Long)].collect())

    HDFSUtil.usingWriter(outputLocation + "_support_report_totalKmerCount.txt",
      wr => totalKmerCounter.print(wr))
    HDFSUtil.usingWriter(outputLocation + "_support_report_distinctMinimizerCount.txt",
      wr => distinctMinimizerCounter.print(wr))
    HDFSUtil.usingWriter(outputLocation + "_support_report_totalMinimizerCount.txt",
      wr => totalMinimizerCounter.print(wr))
    HDFSUtil.usingWriter(outputLocation + "_support_report_classifiedReadCount.txt",
      wr => classifiedReadCounter.print(wr))

    val minimizerCoverage = statCollection._3.cache()

    try {
      minimizerCoverage
        .select(concat_ws("  ", $"taxon".cast("string"), $"minimizerCoverage"))
        .write.format("text").mode(SaveMode.Overwrite)
        .save(outputLocation + "_support_report_minimizerCoverage")

      minimizerCoverage
        .select(concat_ws("  ", $"taxon".cast("string"), $"distinctMinimizerCoverage"))
        .write.format("text").mode(SaveMode.Overwrite)
        .save(outputLocation + "_support_report_minimizerDistinctCoverage")
    } finally {
      minimizerCoverage.unpersist()
    }
  }

  /** Find an estimated taxon set in the given reads (to be classified),
   * emphasising recall over precision.
   */
  def findTaxonSet(subjects: Dataset[InputFragment], writeLocation: Option[String]): mutable.BitSet = {
    val t = startTimer("Find taxon set in subjects")

    val finder = taxonCriteria match {
      case MinimizerTotalCount(threshold) => new CountFilter(totalMinimizersPerTaxon(subjects), threshold)
      case MinimizerFraction(threshold) => ???
      case ClassifiedReadCount(threshold, confidence) => new CountFilter(classifiedReadsPerTaxon(subjects, confidence), threshold)
      case MinimizerDistinctCount(threshold) => new CountFilter(distinctMinimizersPerTaxon(subjects), threshold)
    }

    val keepTaxa = finder.taxa

    for {loc <- writeLocation}
      HDFSUtil.writeTextLines(loc, keepTaxa.iterator.map(_.toString))

    for { gs <- goldSetOpts} {
        val goldSet = readGoldSet(gs)
        val tp = keepTaxa.intersect(goldSet).size
        val fp = (keepTaxa -- keepTaxa.intersect(goldSet)).size
        val fn = (goldSet -- keepTaxa.intersect(goldSet)).size
        val precision = tp.toDouble / (tp + fp)
        val recall = tp.toDouble / goldSet.size
        println(s"Comparing detected set with supplied gold set. True Positives: $tp, False Positives: $fp, False Negatives: $fn, " +
          s"Precision: ${formatPerc(precision)}, Recall: ${formatPerc(recall)}")
    }

    val withDescendants = taxonomy.taxaWithDescendants(keepTaxa)
    t.finish()
    println(s"Detected set: Initial scan (criterion $taxonCriteria) produced ${keepTaxa.size} taxa at rank $reclassifyRank, expanded with descendants to ${withDescendants.size}")
    withDescendants
  }

  private lazy val taxonSetInLibrary = genomes.taxonSet(taxonomy)

  def readGoldSet(goldSetOpts: GoldSetOptions): mutable.BitSet = {
    val bcTax = base.bcTaxonomy
    val goldSet = mutable.BitSet.empty ++
      spark.read.csv(goldSetOpts.taxonFile).map(x => bcTax.value.primary(x.getString(0).toInt)).collect()

    println(s"Gold set contained ${goldSet.size} taxa")
    val notFound = goldSet -- taxonSetInLibrary

    val promoted = notFound.flatMap(t => {
      val path = taxonomy.pathToRoot(t).filter(taxonSetInLibrary.contains)
      if (path.hasNext) Some(path.next()) else None
    })
    println(s"${notFound.size} taxa from gold set not found in library, promoted to ${promoted.size} taxa.")
    val levelCounts = promoted.toSeq.map(t => taxonomy.depth(t)).groupBy(x => x).map(x =>
      (Taxonomy.rankForDepth(x._1).orNull, x._2.size)).toSeq.sorted
    println(s"Promoted to levels: $levelCounts")

    val keptPromoted = goldSetOpts.promoteRank match {
      case Some(r) =>
        val kept = promoted.filter(t => taxonomy.depth(t) >= r.depth)
        println(s"Keeping ${kept.size} taxa at rank $r and below from promoted set")
        kept
      case None => List()
    }
    val total = goldSet ++ promoted
    val filtered = total.filter(taxonomy.depth(_) >= reclassifyRank.depth) ++ keptPromoted
    println(s"Initial adjusted gold set size ${total.size}, filtered at $reclassifyRank to ${filtered.size}")
    filtered
  }

  /** Perform two-step classification, writing the final results to a location.
   *
   * @param inputs         Subjects to classify (reads)
   * @param dynamicReports whether to generate reports describing the dynamic index
   * @param dynamicBrackenReadLength read length for generating bracken weights for the second index (if any)
   */
<<<<<<< HEAD
  def twoStepClassifyAndWrite(inputs: FileInputs, partitions: Int, dynamicReports: Boolean,
=======
  def twoStepClassifyAndWrite(inputs: Inputs, dynamicReports: Boolean,
>>>>>>> c5f80f79
                              dynamicBrackenReadLength: Option[Int]): Unit = {
    val partitions = base.params.buckets
    val reads = inputs.getInputFragments(withAmbiguous = true).
      coalesce(partitions)
    val (records, usedTaxa) = makeRecords(reads, Some(outputLocation + "_taxonSet.txt"))
    if (dynamicReports || dynamicBrackenReadLength.nonEmpty) {
      records.cache()
    }

    val dynamicIndex = base.withRecords(records)

    try {
      //Write genome and minimizer reports for the dynamic index
      if (dynamicReports) {
        reportDynamicIndexSupport(reads)
        dynamicIndex.report(None, outputLocation + "_dynamic")
      }

      for {brackenLength <- dynamicBrackenReadLength} {
        val t = startTimer("Build library and Bracken weights")
        new BrackenWeights(dynamicIndex, brackenLength).
          buildAndWriteWeights(genomes, usedTaxa, outputLocation + s"/database${brackenLength}mers.kmer_distrib")
        t.finish()
      }

      val t = startTimer("Classify reads")
      val hits = dynamicIndex.collectHitsBySequence(reads, cpar.perReadOutput)
      val cls = new Classifier(dynamicIndex)
      cls.classifyHitsAndWrite(hits, outputLocation, cpar)
      t.finish()
    } finally {
      records.unpersist()
    }
  }

  /** Build a dynamic index from a taxon set, which can be either supplied (a gold standard set)
   * or detected using a heuristic.
   *
   * @param subjects         reads for detecting a taxon set
   * @param setWriteLocation location to write the detected taxon set (optionally) for later inspection
   */
  def makeRecords(subjects: Dataset[InputFragment], setWriteLocation: Option[String]): (DataFrame, mutable.BitSet) = {

    val taxonSet = goldSetOpts match {
      case Some(dgs@GoldSetOptions(_, _, true)) =>
        val goldSet = readGoldSet(dgs)
        taxonomy.taxaWithDescendants(goldSet)
      case _ =>
        findTaxonSet(subjects, setWriteLocation)
    }

    //Dynamically create a new index containing only the identified taxa
    (base.makeRecords(genomes, Some(taxonSet)), taxonSet)
  }

}<|MERGE_RESOLUTION|>--- conflicted
+++ resolved
@@ -316,11 +316,7 @@
    * @param dynamicReports whether to generate reports describing the dynamic index
    * @param dynamicBrackenReadLength read length for generating bracken weights for the second index (if any)
    */
-<<<<<<< HEAD
-  def twoStepClassifyAndWrite(inputs: FileInputs, partitions: Int, dynamicReports: Boolean,
-=======
-  def twoStepClassifyAndWrite(inputs: Inputs, dynamicReports: Boolean,
->>>>>>> c5f80f79
+  def twoStepClassifyAndWrite(inputs: FileInputs, dynamicReports: Boolean,
                               dynamicBrackenReadLength: Option[Int]): Unit = {
     val partitions = base.params.buckets
     val reads = inputs.getInputFragments(withAmbiguous = true).
