/*
 *
 *  * This file is part of Slacken. Copyright (c) 2019-2024 Johan Nyström-Persson.
 *  *
 *  * Slacken is free software: you can redistribute it and/or modify
 *  * it under the terms of the GNU General Public License as published by
 *  * the Free Software Foundation, either version 3 of the License, or
 *  * (at your option) any later version.
 *  *
 *  * Slacken is distributed in the hope that it will be useful,
 *  * but WITHOUT ANY WARRANTY; without even the implied warranty of
 *  * MERCHANTABILITY or FITNESS FOR A PARTICULAR PURPOSE.  See the
 *  * GNU General Public License for more details.
 *  *
 *  * You should have received a copy of the GNU General Public License
 *  * along with Slacken.  If not, see <https://www.gnu.org/licenses/>.
 *
 */

package com.jnpersson.slacken

import com.jnpersson.kmers._
import com.jnpersson.kmers.minimizer._
import com.jnpersson.kmers.Helpers.randomTableName
import com.jnpersson.kmers.Helpers.formatPerc
<<<<<<< HEAD

=======
>>>>>>> 38b1ea0e
import com.jnpersson.kmers.util.NTBitArray
import org.apache.spark.broadcast.Broadcast
import org.apache.spark.sql.functions._
import org.apache.spark.sql._

import java.util
import scala.collection.mutable

/** Metagenomic index compatible with the Kraken 2 algorithm.
 * This index stores k-mers and LCA taxa as key-value pairs.
 *
 * @param records LCA records. The number of columns depends on the minimizer width:
 *                one long value for each 32 bp of the minimizers, and an integer for the taxon.
 * @param params Parameters for k-mers, index bucketing and persistence
 * @param taxonomy The taxonomy
 */
final class KeyValueIndex(val records: DataFrame, val params: IndexParams, val taxonomy: Taxonomy)
                         (implicit val spark: SparkSession) extends KmerKeyedIndex {
  import spark.sqlContext.implicits._

  def bcSplit: Broadcast[AnyMinSplitter] = params.bcSplit
  def split: AnyMinSplitter = bcSplit.value
  lazy val bcTaxonomy: Broadcast[Taxonomy] =
    spark.sparkContext.broadcast(taxonomy)

  val idLongs = NTBitArray.longsForSize(params.m)
  private val recordColumnNames: Seq[String] = idColumnNames :+ "taxon"


<<<<<<< HEAD
=======
  /** Sanity check input data.
   * Validates that all input sequences have minimizers.
   */
  def checkInput(inputs: Inputs): Unit = {
    val fragments = inputs.getInputFragments().map(x => (x.header, x.nucleotides))

    /* Check if there are input sequences with no valid minimizers.
    * If so, report them.  */
    val spl = bcSplit
    //count minimizers per input sequence ID
    val noMinInput = fragments.map(r => {
      val splitter = spl.value
      (splitter.superkmerPositions(r._2).size.toLong, r._1)
      }
    ).toDF("minimizers", "seqId").groupBy("seqId").agg(
      functions.sum("minimizers").as("sum")).filter($"sum" === 0L).cache()
    if (! noMinInput.isEmpty) {
      val noMinCount = noMinInput.count()
      println(s"Some input sequences had no minimizers (total $noMinCount): ")
      noMinInput.show()
    } else {
      println("Input sequences checked, all had minimizers.")
    }
  }

>>>>>>> 38b1ea0e
  /** Find (minimizer, taxon) pairs in the given pairs of (taxon, NT sequence).
   * @param seqTaxa pairs of (taxon, NT sequence)
   * @return pairs of (minimizer, taxon).
   */
  def findMinimizers(seqTaxa: Dataset[(Taxon, NTSeq)]): DataFrame = {
    val bcSplit = this.bcSplit

    numIdColumns match {
      case 1 =>
        seqTaxa.flatMap(r =>
          bcSplit.value.superkmerPositions(r._2).map { min =>
            (min.rank(0), r._1)
          }
        ).toDF(recordColumnNames: _*)
      case 2 =>
        seqTaxa.flatMap(r =>
          bcSplit.value.superkmerPositions(r._2).map { min =>
            (min.rank(0), min.rank(1), r._1)
          }
        ).toDF(recordColumnNames: _*)
      case 3 =>
        seqTaxa.flatMap(r =>
          bcSplit.value.superkmerPositions(r._2).map { min =>
            (min.rank(0), min.rank(1), min.rank(2), r._1)
          }
        ).toDF(recordColumnNames: _*)
      case 4 =>
        seqTaxa.flatMap(r =>
          bcSplit.value.superkmerPositions(r._2).map { min =>
            (min.rank(0), min.rank(1), min.rank(2), min.rank(3), r._1)
          }
        ).toDF(recordColumnNames: _*)
      case _ =>
        //In case of minimizers wider than 128 bp (4 longs), expand this section
        ???
    }
  }

  /** Given input genomes and their taxon IDs, build index records of minimizers and LCA taxa.
   * @param taxaSequences pairs of (taxon, genome DNA)
   * @return index records
   */
  def makeRecords(taxaSequences: Dataset[(Taxon, NTSeq)]): DataFrame = {
    val minimizersTaxa = findMinimizers(taxaSequences)

    val bcTax = this.bcTaxonomy
    val udafLca = udaf(TaxonLCA(bcTax))
    minimizersTaxa.
      groupBy(idColumns: _*).
      agg(udafLca($"taxon").as("taxon"))
  }

  /**
   * Construct records for a new index from genomes.
   *
   * @param library     Input data
   * @param taxonFilter If given, limit input sequences to only taxa in this set (and their descendants)
   * @return index records
   */
  def makeRecords(library: GenomeLibrary, taxonFilter: Option[mutable.BitSet] = None): DataFrame = {
    val input = taxonFilter match {
      case Some(tf) =>
        val titlesTaxa = library.getTaxonLabels.
          filter(l => tf.contains(l._2)).as[(SeqTitle, Taxon)].toDF("header", "taxon").cache() //TODO unpersist

        println("Construct dynamic records from:")
        titlesTaxa.select(countDistinct($"header"), countDistinct($"taxon")).show()

        library.inputs.getInputFragments().join(titlesTaxa, List("header")).
          select("taxon", "nucleotides").as[(Taxon, NTSeq)].
          repartition(params.buckets, List(): _*)
      case None =>
        library.joinSequencesAndLabels()
    }

    val bcTax = this.bcTaxonomy
    val isValid = udf((t: Taxon) => bcTax.value.isDefined(t))
    val filtered = input.filter(isValid($"taxon"))
    makeRecords(filtered)
  }

  /** Write records to the given location */
  def writeRecords(location: String): Unit = {
    params.write(location, s"Properties for Slacken KeyValueIndex $location")
    println(s"Saving index into ${params.buckets} partitions at $location")

    //A unique table name is needed to make saveAsTable happy, but we will not need it again
    //when we read the index back (by HDFS path).
    val tableName = randomTableName

    //Use saveAsTable instead of ordinary parquet save to preserve buckets/partitioning.
    records.
      write.mode(SaveMode.Overwrite).
      option("path", location).
      bucketBy(params.buckets, idColumnNames(0), idColumnNames.drop(1): _*).
      saveAsTable(tableName)
  }

  /** Produce a copy of this index with the same parameters but different records */
  def withRecords(recs: Dataset[Row]): KeyValueIndex =
    new KeyValueIndex(recs, params, taxonomy)

  /** Load index records from the params location (default location for this index) */
  def loadRecords(): DataFrame =
    loadRecords(params.location)

  /** Load records from the given location */
  def loadRecords(location: String): DataFrame = {
    //Does not delete the table itself, only removes it from the hive catalog
    //This is to ensure that we get the one in the expected location
    spark.sql("DROP TABLE IF EXISTS kv_taxidx")
    spark.sql(s"""|CREATE TABLE kv_taxidx($idColumnsTypes, taxon int)
                  |USING PARQUET CLUSTERED BY ($idColumnsString) INTO ${params.buckets} BUCKETS
                  |LOCATION '$location'
                  |""".stripMargin)
    spark.sql(s"SELECT $idColumnsString, taxon FROM kv_taxidx")
  }

  /** Split fragments into ordinal spans, which are either super-mers with a minimizer, or invalid spans.
   * Whitespace (e.g. newlines) must have been removed prior to using this function. */
  def getSpans(subjects: Dataset[InputFragment], withTitle: Boolean): Dataset[OrdinalSpan] = {
    val bcSplit = this.bcSplit
    val k = params.k
    val ni = numIdColumns

    //Split input sequences by minimizer, optionally preserving ordinal of the super-mer and optionally sequence ID
    subjects.mapPartitions(fs => {
      val supermers = new Supermers(bcSplit.value, ni)

      fs.flatMap(s => {
        val sms = supermers.splitFragment(s)

        new Iterator[OrdinalSpan] {
          private var first = true
          private var lastMinimizer = Array[Long]()

          override def hasNext: Boolean =
            sms.hasNext

          override def next(): OrdinalSpan = {
            val x = sms.next()
            val flag = x.flag

            //Track whether two consecutive valid minimizers are distinct. This allows us to count the number of
            //hit groups later.
            val distinct =
              flag != AMBIGUOUS_FLAG && flag != MATE_PAIR_BORDER_FLAG &&
                (first || !util.Arrays.equals(x.segment.rank, lastMinimizer))
            val title = if (withTitle) x.seqTitle else null
            if (flag != AMBIGUOUS_FLAG && flag != MATE_PAIR_BORDER_FLAG) {
              lastMinimizer = x.segment.rank
            }

            first = false

            OrdinalSpan(x.segment.rank, distinct, x.segment.nucleotides.size - (k - 1),
              x.flag, x.ordinal, title)
          }
        }
      })
    })
  }

  /** Build a TaxonHit from an OrdinalSpan in spark SQL */
  private def spanToHit(withOrdinal: Boolean): List[Column] =
    List($"distinct",
      if (withOrdinal) $"ordinal" else lit(0).as("ordinal"),
      when($"flag" === lit(AMBIGUOUS_FLAG), lit(AMBIGUOUS_SPAN)).
        when($"flag" === lit(MATE_PAIR_BORDER_FLAG), lit(MATE_PAIR_BORDER)).
        when(isnotnull($"taxon"), $"taxon").
        otherwise(lit(Taxonomy.NONE)).
        as("taxon"),
    $"kmers".as("count")
  )

  /** Find TaxonHits from InputFragments and set their taxa, without grouping them by seqTitle. */
  def findHits(subjects: Dataset[InputFragment]): Dataset[TaxonHit] = {
    val spans = getSpans(subjects, withTitle = false)

    val taggedSpans = spans.select(
      Array($"distinct", $"kmers", $"flag", $"ordinal", $"seqTitle") ++
        idColumnsFromMinimizer
        :_*)

    taggedSpans.join(records, idColumnNames, "left").
      select(
        spanToHit(false) : _*
      ).as[TaxonHit]
  }

  /** Find TaxonHits from InputFragments and set their taxa, without grouping them by seqTitle.
   * This version preserves each hit's minimizer.
   */
  def findHitsWithMinimizers(subjects: Dataset[InputFragment]): Dataset[(TaxonHit, Array[Long])] = {
    val spans = getSpans(subjects, withTitle = false)

    val taggedSpans = spans.select(
      Array($"minimizer", $"distinct", $"kmers", $"flag", $"ordinal", $"seqTitle") ++
        idColumnsFromMinimizer
        :_*)

    taggedSpans.join(records, idColumnNames, "left").
      select(
        struct(spanToHit(false): _*).as("_1"), $"minimizer".as("_2")
      ).as[(TaxonHit, Array[Long])]
  }

  /** Find the number of distinct minimizers for each of the given taxa */
  def distinctMinimizersPerTaxon(taxa: Seq[Taxon]): Array[(Taxon, Long)] = {
    val precalcLocation = s"${params.location}_distinctMinimizers"
    if (!HDFSUtil.fileExists(precalcLocation)) {
      /** Precompute these values and store them for reuse later */
      println(s"$precalcLocation didn't exist, creating now.")
      records.
        groupBy("taxon").agg(functions.count_distinct(idColumns(0), idColumns.drop(1) :_*).as("count")).
        coalesce(200).
        write.mode(SaveMode.Overwrite).option("sep", "\t").csv(precalcLocation)
    }
    spark.read.option("sep", "\t").csv(precalcLocation).
      select($"_c0".cast("int").as("taxon"), $"_c1".cast("long").as("count")).
      join(taxa.toDF("taxon"), List("taxon")).as[(Taxon, Long)].
      collect()
  }

  /** Classify subject sequences (as a dataset) */
  def collectHitsBySequence(subjects: Dataset[InputFragment], withOrdinal: Boolean): Dataset[(SeqTitle, Array[TaxonHit])] =
    spansToGroupedHits(getSpans(subjects, withTitle = true), withOrdinal)

  /** Group super-mers (minimizer spans) by sequence title and convert them to taxon hits.
   */
  def spansToGroupedHits(subjects: Dataset[OrdinalSpan], withOrdinal: Boolean): Dataset[(SeqTitle, Array[TaxonHit])] = {
    //The 'subject' struct constructs an OrdinalSpan
    val taggedSpans = subjects.select(
      Seq($"distinct", $"kmers", $"flag", $"ordinal", $"seqTitle") ++
        idColumnsFromMinimizer
        :_*)

    val taxonHits = taggedSpans.join(records, idColumnNames, "left").
      select(
        $"seqTitle",
        struct(spanToHit(withOrdinal) : _*).as("hit")
      )

    //Group all hits by sequence title again so that we can reassemble (the hits from) each sequence according
    // to the original order.
    taxonHits.groupBy("seqTitle").agg(collect_list("hit").as("hits")).
      as[(SeqTitle, Array[TaxonHit])]
  }

  /** Print basic statistics for this index.
   * Optionally, input sequences and a label file can be specified, and they will then be checked against
   * the database.
   */
  def showIndexStats(genomes: Option[GenomeLibrary]): Unit = {
    val allTaxa = records.groupBy("taxon").agg(count("taxon")).as[(Taxon, Long)].collect()
    val leafTaxa = allTaxa.filter(x => taxonomy.isLeafNode(x._1))
    val treeSize = taxonomy.countDistinctTaxaWithAncestors(allTaxa.map(_._1))
    println(s"Tree size: $treeSize taxa, stored taxa: ${allTaxa.length}, of which ${leafTaxa.length} " +
      s"leaf taxa (${formatPerc(leafTaxa.length.toDouble/ allTaxa.length)})")

    val recTotal = allTaxa.map(_._2).sum
    val leafTotal = leafTaxa.map(_._2).sum

    val m = params.m
    println(s"Total $m-minimizers: $recTotal, of which leaf records: $leafTotal (${formatPerc(leafTotal.toDouble/recTotal)})")
//    for { library <- genomes} showTaxonCoverageStats(records, library)
    for { library <- genomes} {
      val irs = new IndexStatistics(this)
      irs.showTaxonFullCoverageStats(library)
    }
  }

  /**
   * Produce reports describing the index.
   *
   * If genomeLib is not given, we produce Kraken-style quasi reports detailing:
   * 1) contents of the index in minimizers (_min_report)
   * 2) contents of the index in genomes (_genome_report)
   * 3) missing genomes that are not uniquely identifiable by the index (_missing)
   *
   * If genomeLib is given, we produce a new report format that describes the average total k-mer count and genome
   * sizes for each taxon.
   *
   * @param checkLabelFile sequence label file used to build the index
   * @param output        output filename prefix
   * @param genomelib     If supplied, produce new-style k-mer count reports, otherwise produce traditional reports
   */
  def report(checkLabelFile: Option[String],
             output: String, genomelib: Option[GenomeLibrary] = None): Unit = {

    //Report the contents of the index, count minimizers of taxa with distinct minimizer counts
    val allTaxa = records.groupBy("taxon").agg(count("*")).as[(Taxon, Long)].collect()
    genomelib match {
      case Some(gl) =>
        val irs = new IndexStatistics(this)
        val report = irs.totalKmerCountReport(gl)
        HDFSUtil.usingWriter(output + "_min_report.txt", wr => report.print(wr))

      case None =>
        HDFSUtil.usingWriter(output + "_min_report.txt", wr =>
          new KrakenReport(taxonomy, allTaxa).print(wr)
        )
    }

    //count of 1 per genome
    HDFSUtil.usingWriter(output + "_genome_report.txt", wr =>
      new KrakenReport(taxonomy, allTaxa.map(t => (t._1, 1L))).print(wr)
    )

    //Report missing genomes that were present in the input label file but are not in the index
    for { labels <- checkLabelFile } {
      val presentTaxa = allTaxa.iterator.map(_._1)
      val inputTaxa = GenomeLibrary.getTaxonLabels(labels).select("_2").distinct().as[Taxon].collect()
      //count of 1 per genome
      val missingLeaf = (mutable.BitSet.empty ++ inputTaxa -- presentTaxa).toArray.map(t => (t, 1L))
      HDFSUtil.usingWriter(output + "_missing_report.txt", wr =>
        new KrakenReport(taxonomy, missingLeaf).print(wr)
      )
    }
  }

  /** K-mers or minimizers in this index (keys) sorted by taxon depth from deep to shallow */
  def kmersDepths: DataFrame = {
    val bcTax = this.bcTaxonomy
    val depth = udf((x: Taxon) => bcTax.value.depth(x))
    records.select(depth($"taxon").as("depth") +: idColumns :_*).
      sort(desc("depth"))
  }

  /** Taxa in this index (values) together with their depths */
  def taxonDepths: Dataset[(Taxon, Int)] = {
    val bcTax = this.bcTaxonomy
    val depth = udf((x: Taxon) => bcTax.value.depth(x))
    records.select($"taxon").distinct.select($"taxon", depth($"taxon").as("depth")).
      sort(desc("depth")).as[(Taxon, Int)]
  }

  import GenomeLibrary.numericalRankToStrUdf

  def kmerDepthHistogram(): DataFrame = {
    kmersDepths.select("depth").groupBy("depth").count().
      sort("depth").
      withColumn("rank", numericalRankToStrUdf($"depth")).
      select("depth", "rank", "count")
  }

  def taxonDepthHistogram(): DataFrame = {
    taxonDepths.select("depth").groupBy("depth").count().
      sort("depth").
      withColumn("rank", numericalRankToStrUdf($"depth")).
      select("depth", "rank", "count")
  }

  /**
   * Write the histogram of this data to HDFS.
   * @param output Directory to write to (prefix name)
   */
  def writeDepthHistogram(output: String): Unit =
    kmerDepthHistogram().
      write.mode(SaveMode.Overwrite).option("sep", "\t").csv(s"${output}_taxonDepths")

}

object KeyValueIndex {
  /** Load index from the given location */
  def load(location: String, taxonomy: Taxonomy)(implicit spark: SparkSession): KeyValueIndex = {

    val params = IndexParams.read(location)
    val sp = SparkTool.newSession(spark, params.buckets) //Ensure that new datasets have the same number of partitions
    val i = new KeyValueIndex(spark.sqlContext.emptyDataFrame, params, taxonomy)(sp)
    i.withRecords(i.loadRecords())
  }
}

/** A single hit group for a taxon and some number of k-mers
 * @param distinct whether the minimizer was distinct from the previous valid minimizer
 * @param ordinal the position of this hit in the sequence of hits in the query sequence
 *              (not same as position in sequence)
 * @param taxon the classified LCA taxon
 * @param count the number of k-mer hits
 * */
final case class TaxonHit(distinct: Boolean, ordinal: Int, taxon: Taxon, count: Int) {
  def trueTaxon: Option[Taxon] = taxon match {
    case AMBIGUOUS_SPAN | MATE_PAIR_BORDER => None
    case _ => Some(taxon)
  }
}<|MERGE_RESOLUTION|>--- conflicted
+++ resolved
@@ -23,10 +23,6 @@
 import com.jnpersson.kmers.minimizer._
 import com.jnpersson.kmers.Helpers.randomTableName
 import com.jnpersson.kmers.Helpers.formatPerc
-<<<<<<< HEAD
-
-=======
->>>>>>> 38b1ea0e
 import com.jnpersson.kmers.util.NTBitArray
 import org.apache.spark.broadcast.Broadcast
 import org.apache.spark.sql.functions._
@@ -56,34 +52,6 @@
   private val recordColumnNames: Seq[String] = idColumnNames :+ "taxon"
 
 
-<<<<<<< HEAD
-=======
-  /** Sanity check input data.
-   * Validates that all input sequences have minimizers.
-   */
-  def checkInput(inputs: Inputs): Unit = {
-    val fragments = inputs.getInputFragments().map(x => (x.header, x.nucleotides))
-
-    /* Check if there are input sequences with no valid minimizers.
-    * If so, report them.  */
-    val spl = bcSplit
-    //count minimizers per input sequence ID
-    val noMinInput = fragments.map(r => {
-      val splitter = spl.value
-      (splitter.superkmerPositions(r._2).size.toLong, r._1)
-      }
-    ).toDF("minimizers", "seqId").groupBy("seqId").agg(
-      functions.sum("minimizers").as("sum")).filter($"sum" === 0L).cache()
-    if (! noMinInput.isEmpty) {
-      val noMinCount = noMinInput.count()
-      println(s"Some input sequences had no minimizers (total $noMinCount): ")
-      noMinInput.show()
-    } else {
-      println("Input sequences checked, all had minimizers.")
-    }
-  }
-
->>>>>>> 38b1ea0e
   /** Find (minimizer, taxon) pairs in the given pairs of (taxon, NT sequence).
    * @param seqTaxa pairs of (taxon, NT sequence)
    * @return pairs of (minimizer, taxon).
