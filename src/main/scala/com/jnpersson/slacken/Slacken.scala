--- conflicted
+++ resolved
@@ -109,15 +109,6 @@
   banner("Use <subcommand> --help to see help for a command. Use --detailed-help to see all options.")
 
   implicit val formats = SlackenMinimizerFormats
-
-<<<<<<< HEAD
-  override def defaultK: Int = 35
-  override def defaultMinimizerWidth: Int = 31
-  override def defaultMinimizerSpaces: Int = 7
-  override def defaultOrdering: String = "xor"
-=======
-  override def defaultMaxSequenceLength: Int = 100000000 //100M bps
->>>>>>> 5c280007
 
   /** Find genome library files (.fna) in a directory and construct a GenomeLibrary
    * @param location directory to search
