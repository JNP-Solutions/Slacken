## Slacken

[![Build and test](https://github.com/JNP-Solutions/Slacken/actions/workflows/scala.yml/badge.svg)](https://github.com/jtnystrom/Discount/actions/workflows/ci.yml)
[![Docker Pulls](https://badgen.net/docker/pulls/jnpsolutions/slacken?icon=docker&label=pulls)](https://hub.docker.com/r/jnpsolutions/slacken/)
![GitHub License](https://img.shields.io/github/license/jnp-solutions/slacken)
[![DOI](https://zenodo.org/badge/DOI/10.5281/zenodo.15469081.svg)](https://doi.org/10.5281/zenodo.15469081)


Slacken is a metagenomic profiler that classifies genomic sequences based on k-mers and minimizers. It implements the
[Kraken 2](https://github.com/DerrickWood/kraken2)[1] algorithm, while also supporting a wider parameter space and additional 
algorithms. In particular, it supports sample-tailored libraries, where the minimizer library is built on the fly as part 
of read classification. The end result is a classification for each read, as well as a summary report that shows the number of reads
and the fraction of reads assigned to each taxon. 

Slacken is based on Apache Spark and is thus a distributed application. It can run on a single machine, but can
also scale to a cluster with hundreds or thousands of machines. It does not keep all data in RAM during processing, but
processes data in batches.

We do not currently support translated mode (protein/AA sequence classification) but only nucleotide sequences. Also, 
Slacken has its own database format (Parquet based) and can not use pre-built Kraken 2 databases as they are.

For more motivation and details, please see [our 2025 paper in NAR Genomics and Bioinformatics](https://academic.oup.com/nargab/article/7/2/lqaf076/8158581).

Copyright (c) Johan Nyström-Persson 2019-2025.

## Contents
1. [Quick start using Docker on Linux](#quick-start-using-docker-on-linux)
2. [Common usage](#common-usage)
  - [Introduction](#introduction)
  - [Pre-built genomic libraries](#obtaining-a-pre-built-genomic-library)
  - [Classifying reads (1-step)](#classifying-reads-1-step)
  - [Multi-sample mode](#multi-sample-mode)
  - [Use with Bracken](#use-with-bracken)
  - [Classifying reads (2-step/dynamic)](#classifying-reads-using-a-dynamic-index-2-step-method)
  - [Troubleshooting](#troubleshooting)
3. [Technical details](#technical-details)
  - [Running with a Spark distribution](#running-with-a-spark-distribution)
-   [Running on AWS Elastic MapReduce or large clusters](#running-on-aws-elastic-mapreduce-or-large-clusters)
  - [Building a library](#building-a-library)
  - [Discrepancies between Slacken and Kraken 2](#discrepancies-between-slacken-and-kraken-2)
  - [Compiling](#compiling)
  - [Citation](#citation)
4. [References](#references)


## Quick start using Docker on Linux

Minimal single-machine prerequisites:
* 16 GB or more of free RAM (32 GB or more recommended).
* A fast SSD drive for temporary space. The amount of space required depends on the size of the 
libraries and samples, and the commands you want to run. At least 500 GB of space will be needed for this guide.
* We assume that you are running Linux and have Docker installed. We have tested with Docker v26.1. If you do not use Linux, or if you want to avoid Docker, please refer to
  [Running with a Spark distribution](#running-with-a-spark-distribution) below.
* If you want to run Bracken, we assume that you have it installed.

#### Download

The latest precompiled Slacken may be downloaded as a .zip from the
[Releases](https://github.com/JNP-Solutions/Slacken/releases). This is the easiest way to obtain Slacken. Download Slacken 1.1.0 and unzip the release.

```commandline
curl -LO https://github.com/JNP-Solutions/Slacken/releases/download/v1.1.0/Slacken-1.1.0.zip && \
unzip Slacken-1.1.0.zip
```
Also, pull the Docker image from [DockerHub](https://hub.docker.com/r/jnpsolutions/slacken):

```commandline
docker pull jnpsolutions/slacken:1.1.0
```

Set up the environment:

```commandline
#a writable location for data files and scratch space on a fast physical drive
export SLACKEN_DATA=/host/data/location

#Optional memory limit. The default is 16g, which we recommend as the minimum 
#for single-machine use. More is better.
export SLACKEN_MEMORY=32g
```

In order to extract the library, your data location should have at least 500 GB of free space. Please set the path as appropriate on your own system.

Check that Slacken can successfully run and display a help message: 
`./Slacken/dockerSlacken.sh --help`

These options may also be permanently configured by editing `dockerSlacken.sh`.

It may be helpful to put this script in your `$PATH`, e.g.:

```commandline
  export PATH=$PATH:$(pwd)/Slacken
```

Download the pre-built standard library to the previously specified data location.
After successful extraction, we delete the tar.gz to free up some space.

```commandline
cd /host/data/location
curl -LO https://s3.amazonaws.com/slacken/index/standard-224.tar.gz
tar xzf standard-224.tar.gz && rm standard-224.tar.gz
```

Download a CAMI2 sample for testing (or provide your own sample if you have one):

```commandline
curl -LO https://s3.amazonaws.com/slacken/sample/cami2/sample0/anonymous_reads.part_001.fq
curl -LO https://s3.amazonaws.com/slacken/sample/cami2/sample0/anonymous_reads.part_002.fq
```

Slacken currently does not support compressed (e.g. gz or bz2) input files. 

#### Perform read classification (1-step):

1-step classification corresponds to the regular Kraken 2 method:

```commandline
dockerSlacken.sh classify -i /data/standard-224c/std_35_31_s7 -p \
    -o /data/sample0 -c 0.15 \
    /data/anonymous_reads.part_001.fq /data/anonymous_reads.part_002.fq
```

In this command, `standard-224c/std_35_31_s7` is the location of the pre-built library. `-p` indicates that we wish to 
classify paired-end reads. 0.15 is the confidence threshold for classifying a read, as in Kraken 2.

If you get error messages about files not existing or not being readable, check that you put the files inside the SLACKEN_DATA 
directory that you specified above. Inside Docker, that will show up as /data. Depending on the file's location, symbolic
links might not work.

While Slacken is running, the Spark UI may be inspected at [http://localhost:4040](http://localhost:4040) if the process is running
locally. We refer users to the Spark documentation for more details.

When the command has finished, the following files will be generated:

* `sample0_c0.15_classified/all_kreport.txt` will be a Kraken-style report.
* `sample0_c0.15_classified/sample=all` is a directory with txt.gz files. These contain detailed classifications for each read.

In multi-sample mode (see below), instead of `all` we would see one report and one directory per sample ID.

If we wish, we can now run [Bracken](https://github.com/jenniferlu717/Bracken):

```commandline
bracken -d standard-224c/std_35_31_s7_bracken -r 150 -i sample0_c0.15_classified/all_kreport.txt  -o sample0_c0.15_classified/all_bracken
```

After Slacken has terminated, there will sometimes be some temporary files in `slacken_scratch` 
(in the location you specified as `SLACKEN_DATA`). They can be deleted.


#### Perform dynamic (2-step) classification, optionally with Bracken:

2-step classification first performs an initial classification to identify a taxon set, and then builds a second library 
on the fly. It then classifies all reads again using this second library.

2-step classification creates a lot of temporary files. To run this example, you need to have an additional 1 TB of free 
space in the data directory (or 250 GB without `--bracken-length`).

```commandline
dockerSlacken.sh classify2 -i /data/standard-224c/std_35_31_s7 \
 -o /data/sample0_R100 -c 0.15 -p \
  --reads 100 --bracken-length 150 \
  -l /data/standard-224c \
  /data/anonymous_reads.part_001.fq /data/anonymous_reads.part_002.fq 
```

Here, 

* `--reads 100` is the threshold for including a taxon in the initial set (R100).
* `-l /data/standard-224c` is required, and indicates where genomes for library building may be found.
* `--bracken-length 150` specifies that Bracken weights for the given read length (150) should be generated. That can be slow, and
also requires extra space, so we recommend omitting `--bracken-length` when Bracken is not needed.

When the command has finished, the following files will be generated:

* `sample0_R100_c0.15_classified/all_kreport.txt` will be a Kraken-style report.
* `sample0_R100_c0.15_classified/sample=all` is a directory with txt.gz files. These contain detailed classifications 
for each read.
* `sample0_R100_taxonSet.txt` is the set of taxa that was detected by the R100 heuristic and included in the second 
library.
* `sample0_R100/database150mers.kmer_distrib` will be generated if you ran with `--bracken-length 150`.

If we generated database150mers.kmer_distrib, we can now run Bracken using the following command:

```commandline
bracken -d sample0_R100 -r 150 -i sample0_R100_c0.15_classified/all_kreport.txt \
  -o sample0_R100_c0.15_classified/all_bracken
```

This concludes the quick start guide. If you have problems getting Slacken to work, we are happy to answer queries to 
the best of our ability. Feel free to open an issue in this repo, or email us directly (johan@jnpsolutions.io).

## Common usage

Below, we describe the most common commands in more detail. For convenience, the complete list of Slacken commands is
also available on its own [wiki page](https://github.com/JNP-Solutions/Slacken/wiki/Slacken-commands-overview).

In the following examples we are using `slacken.sh` to invoke Slacken. If you prefer to use the Docker version, 
please use `dockerSlacken.sh` instead.

### Obtaining a pre-built genomic library

We provide pre-built libraries in a public S3 bucket at s3://slacken. 
[This wiki page](https://github.com/JNP-Solutions/Slacken/wiki/Pre%E2%80%90built-Slacken-indexes-on-Amazon-S3) describes the available libraries.

For convenience, the standard index may also be downloaded as a compressed bundle from: https://s3.amazonaws.com/slacken/library/standard-224.tar.gz

The libraries are hosted in the us-east-1 region of AWS. When running Slacken on AWS Elastic MapReduce (EMR),
ideally in the same region,
these libraries may also be accessed directly from the public S3 bucket without downloading them. 


### Classifying reads (1-step)

The "1-step" classification corresponds to the standard Kraken 2 method. It classifies reads based on the pre-built library only.

```commandline
./slacken.sh classify -i /data/standard-224c/std_35_31_s7 -o test_class \
 sample1.fasta 
```

Where

* `/data/standard-224c/std_35_31_s7` is the location of a pre-built library.
*  `sample1.fasta` is the file with reads to be classified. Any number of files may be supplied.
* `test_class` is the directory where the output will be stored. Individual read classifications and a file 
`test_class_kreport.txt` will be created.

To classify mate pairs, the `-p` flag may be used. Input files are then expected to be paired up in sequence:

```commandline
./slacken.sh classify -i /data/standard-224c/std_35_31_s7 -p -o test_class \
  sample01.1.fq sample01.2.fq sample02.1.fq sample02.2.fq 
```

The accepted input formats for samples are fasta and fastq. Compressed files (gzip, bzip2) are not supported.

### Multi-sample mode

With multi-sample mode, Slacken can classify multiple samples at once. Separate outputs will be generated for each
distinct sample identified. This mode is more efficient than classifying samples one by one and recommended whenever possible.

Samples are identified by means of a regular expression that extracts the sample ID from each sequence header.

For example:

```commandline
./slacken.sh classify -i /data/standard-224c/std_35_31_s7 -p \
 --sample-regex "(S[0-9]+)" -o test_class \
  sample01.1.fq sample01.2.fq sample02.1.fq sample02.2.fq
```

With this regular expression, a read with the ID `@S0R5/1` in a fastq file would be assigned to sample `S0`,
the ID `@S2R5/1` would be assigned to sample `S2`, and so on. 

As another example, samples from the NCBI Sequencing Read Archive (SRA) might have headers of the form 
`@ERR234359.1`. Here, a regex like 

`--sample-regex "(.+)\."` 

would do the job. In this case the sample ID is `ERR234359`.

### Use with Bracken

Slacken can produce [Bracken](https://github.com/jenniferlu717/Bracken)[2] weights, like those produced by `bracken-build`. 
They can be used directly with Bracken to re-estimate taxon abundances in a taxon profiles and correct for database bias.
(Bracken is an external tool developed by Jennifer Lu et al. For more details, please refer to their paper and GitHub site.)

For example, for read length 150:

```commandline
./slacken.sh bracken-build -i /data/standard-224c/std_35_31_s7 \
 -l /data/standard-224c --read-len 150
```

Here, `-l` indicates the directory containing `library/` with the genomes that were used to build the index.

This will generate the file `/data/standard-224c/std_35_31_s7_bracken/database150mers.kmer_distrib`. Bracken can now
simply be invoked with `bracken -d /data/standard-224c/std_35_31_s7_bracken -r 150 ...`. 

### Classifying reads using a dynamic index (2-step method)

Slacken has the ability to build a dynamic minimizer library on the fly, which is tailored specifically to the samples being classified.
This "two-step method" usually leads to more precise classifications.

For this method, first, a static minimizer library must be built as usual, following the instructions above. This library is used
to sketch the taxon set in the sample/samples being classified by using a user-specified heuristic. During classification, a second minimizer library is built on the fly
and used to classify the reads for the final result. 

For example (100 reads heuristic):

```commandline
<<<<<<< HEAD
./slacken.sh classify2 -i /data/standard-224c/std_35_31_s7 -p \
  -o test_class \
  --reads 100 --library /data/standard-224c --bracken-length 150 \
=======
./slacken.sh taxonIndex /data/standard-224c/std_35_31_s7 classify -p \
  -o test_class -- \
  dynamic --reads 100 --library /data/standard-224c --bracken-length 150 \
>>>>>>> bafdce9b
  sample01.1.fq sample01.2.fq sample02.1.fq sample02.2.fq
```

Where:

* `--library` is required to specify the location of genomes. Here, standard-224c is a directory that contains library/ with the 
genomes that were used to build the static minimizer index. A subset of these will be used to build the dynamic index.
* `--reads 100` is the taxon heuristic (see below)
* `--bracken-length` is the optional read length to use for building bracken weights for the dynamic library. 
This is slow and requires a lot of temporary space. If omitted, no weights will be built (and can not be built later).

Dynamic classification also accepts other flags like `--sample-regex` (see above)

#### Heuristics

Several different taxon selection heuristics are supported. If a taxon satisfied the given criterion 
(only one can be specified) using the static, pre-built index, then that taxon's genomic sequences will be included in 
the dynamic library used for the final classification. 

`--reads N`

This heuristic selects a taxon for inclusion using the regular Kraken 2 classification method. For example, 
with `--reads 100`, at least 100 reads have to classify as a given taxon for it to be included. The confidence score
for this heuristic can be set using `--read-confidence`.

`--min-count N`

This heuristic selects a taxon for inclusion if at least N minimizers from the taxon are present.

`--min-distinct N`

This heuristic selects a taxon for inclusion if at least N distinct minimizers from the taxon are present.

#### Dynamic library using a gold standard taxon set 

If a gold standard taxon set (e.g. from a ground truth mapping for the given samples) is available in `goldSet.txt`, 
a library can be built from those taxa during classification by supplying:

`--classify-with-gold -g goldSet.txt`

For example:

```commandline
<<<<<<< HEAD
./slacken.sh classify2 -i /data/standard-224c/std_35_31_s7 -p \
 -o test_class \
  --classify-with-gold -g goldSet.txt --library /data/standard-224c --bracken-length 150 \
=======
./slacken.sh taxonIndex /data/standard-224c/std_35_31_s7 classify -p \
 -o test_class -- \
  dynamic --classify-with-gold -g goldSet.txt --library /data/standard-224c --bracken-length 150 \
>>>>>>> bafdce9b
  sample01.1.fq sample01.2.fq sample02.1.fq sample02.2.fq
```

If `-classify-with-gold` is not given but `-g` is, then the detected taxon set will be compared with the gold set.

### Troubleshooting

When getting error messages from Slacken/Spark/Java, it is helpful to locate the first error message that occurred. 
Often the root cause can be found there.

#### java.lang.ArrayIndexOutOfBoundsException: Index 3080012 out of bounds for length 3080008

Messages of this type may indicate that the taxonomy used is not compatible with either the library or the taxon set being 
used. Make sure you are not mixing two different taxonomies.

####  java.lang.OutOfMemoryError: Java heap space

Not enough memory. Increase the amount of memory available to Slacken via the SLACKEN_MEMORY variable (if you are 
running on a single machine. Otherwise, use the method appropriate to your cluster.)

#### java.io.IOException: Input path does not exist

If you are running Slacken with Docker, this error can occur when you are trying to access files outside the `/data`
directory. The Docker container can only see volumes that you have mounted, and also can only write to these locations. 
It is possible to supply multiple directories by passing additional `-v` arguments to Docker.

## Technical details


### Running with a Spark Distribution

Running with your own Spark distribution, without the Docker image, provides additional flexibility of configuration for
advanced users. This works on Linux, Mac and Windows but requires a little more configuration.
Unlike with the Docker image, Slacken would be able to access all files that you have access to, not just Docker mounted
volumes like `/data`.

Software dependencies:
* [Spark](https://spark.apache.org/downloads.html) 3.5.0 or later (pre-built, for Scala 2.12. The Scala 2.13 version is not compatible.) It is sufficient
  to download and extract the Spark distribution somewhere.
* As of December 2024, Spark supports Java 8/11/17. Java 21 is unsupported. Please refer to the Spark documentation.

Set up the environment:

```commandline
#path to the Spark distribution (where you extracted your Spark download)
export SPARK_HOME=/usr/local/spark-3.5.1-bin-hadoop3  

#a location for scratch space on a fast hard drive
export SLACKEN_TMP=/tmp

#Optional memory limit. The default is 16g, which we recommend as the minimum 
#for single-machine use. More is better.
export SLACKEN_MEMORY=32g
```

Check that it works:
`./slacken.sh --help`. 

These options may also be permanently configured by editing `slacken.sh`.



### Running on AWS Elastic MapReduce or large clusters

Slacken can run on AWS EMR (Elastic MapReduce) and should also work similarly on other commercial cloud providers
that support Apache Spark. In this scenario, data can be stored on AWS S3 and the computation can run on a mix of
on-demand and spot (interruptible) instances. We refer the reader to the AWS EMR documentation for more details.

The cluster configuration we generally recommend is 4 GB RAM per CPU (but 2 GB per CPU may be enough for small workloads).
For large workloads, the worker nodes should have fast physical hard drives, such as NVMe. On EMR Spark will automatically use
these drives for temporary space. We have found the m7gd and m6gd machine families to work well.

To run on AWS EMR, first, install the AWS CLI.
Copy `slacken-aws.sh.template` to a new file, e.g. `slacken-aws.sh` and edit the file to configure
some settings such as the S3 bucket to use for the Slacken jar. Then, create the AWS EMR cluster. You will receive a
cluster ID, either from the web GUI or from the CLI. Set the `AWS_EMR_CLUSTER` environment variable to this id:

```commandline
export AWS_EMR_CLUSTER=j-abc123...
```

`slacken-aws.sh` may then be invoked in the same way as `slacken.sh` in the examples above, with the difference that
instead of running Slacken locally, the script will create a step on your EMR cluster.

The files [scripts/slacken_pipeline.sh](scripts/slacken_pipeline.sh) and
[scripts/slacken_steps_lib.sh](scripts/slacken_steps_lib.sh) contain preconfigured AWS pipelines and EMR steps,
respectively.


If you are running an AWS EMR cluster, you can access the pre-built standard library
directly at `s3://slacken/index/standard-224/idx_35_31_s7`. Genomes for 2-step classification are available at
`s3://slacken/index/standard-224`. If you are running in a different region than us-east-1, we recommend that you copy
these files to your cluster's region first for better performance.


### Building a library

#### Building from a new or existing Kraken 2 library

Slacken is compatible with the Kraken 2 build process. Genomes downloaded for Kraken 2 can also be used to
build a Slacken database, as long as `.fai` index files have also been generated (see below).

The build scripts from [Kraken 2](https://github.com/DerrickWood/kraken2) can automatically download the taxonomy and
genomes. For example, after installing kraken 2:

`kraken2-build --db k2 --download-taxonomy` downloads the taxonomy into the directory `k2/taxonomy`.

`kraken2-build --db k2 --download-library bacteria` downloads the bacterial library (large). Other libraries, e.g.
archaea, human, fungi, are also available.

For more help, see `kraken2-build --help`.

After the genomes have been downloaded and masked in this way, and `seqid2taxid.map` has been generated, it is necessary 
to generate faidx index files. This can be done using e.g. [seqkit](https://bioinf.shenwei.me/seqkit/):

`seqkit faidx k2/library/bacteria/library.fna`

This generates the index file `library.fna.fai`, which Slacken needs. This step must be repeated for every fasta/fna file
that will be indexed. If you already have a pre-existing Kraken 2 library with genomes, generating the faidx files is 
sufficient preparation.

Unlike with Kraken 2, the sequence files (`.fna`) are needed even after building the index to enable dynamic
classification. Deleting them to save space is not recommended (i.e., avoid running `kraken2-build --clean`).

#### Obtaining genomes with the Slacken build scripts

As a hopefully faster and more efficient alternative to kraken2-build, we have included modified and optimized versions 
of the Kraken 2 build scripts in [scripts/k2](scripts/k2) for downloading genomes and the taxonomy. They also have special
logic for building the "refseq prefer complete" library. Please refer to README.txt in that directory for more details.

#### Building the index

After the input files have been prepared as above, the index may be built:

```commandline
./slacken.sh -p 2000 build -i mySlackenLib -k 35 -m 31 -t k2/taxonomy \
  -l k2 
```

Where:
* `-p 2000` is the number of partitions (should be larger for larger libraries. When tuning this, the aim is 50-100 MB 
per output file)
* `-k 35` is the k-mer (window) size
* `-m 31` is the minimizer size
* `mySlackenLib` is the location where the built library will be stored (a directory will be created or overwritten)
* `-t` is the directory where the NCBI taxonomy is stored (names.dmp, nodes.dmp, and merged.dmp, see above)
* `k2` is a directory containing seqid2taxid.map, which maps sequence IDs to taxa, and the subdirectory
  `library/` which will be scanned recursively for `*.fna` sequence files and their corresponding `*.fna.fai` index files

We have found that 2000 partitions is suitable for the standard library, and 30,000 is reasonable for a large library 
with 1.8 TB of FASTA input sequences.

More help: `./slacken.sh --help` (or see the equivalent [wiki page](https://github.com/JNP-Solutions/Slacken/wiki/Slacken-commands-overview)).


### Discrepancies between Slacken and Kraken 2

Given the same values of k and m, the same spaced seed mask, and the same genomic library and taxonomy, 
Slacken classifies reads as closely to Kraken 2 as possible. However, there are some sources of potential divergence between the two:

* We have found that Kraken 2 indexes extra minimizers after ambiguous regions in a genome. This means that the true value of k,
for Kraken 2, is between k and (k-1). Such extra minimizers give Kraken 2 a slightly larger minimizer database for the same parameters.
For the K2 standard library, we found that the difference is about 1% of the total minimizer count. If this is a concern, 
using (k-1) instead of k for Slacken is guaranteed to index at least as many minimizers as K2.

* Kraken 2 uses a probabilistic data structure called a compact hash table (CHT) which sometimes can lose information. 
Slacken does not have this and instead stores each record in full. This means that Slacken records, particularly when
the database contains a very large number of taxa, may be more precise.

* From the NCBI taxonomy, Kraken 2 currently reads only names.dmp and nodes.dmp, whereas Slacken also reads merged.dmp 
to correctly handle merged taxa. Canonical taxon IDs will be output in the results.

We are happy to provide the code that we used for debugging Kraken 2 minimizer detection on request. 

### Compiling

Prerequisites:

* Java 17 or later
* The [sbt](https://www.scala-sbt.org/) build tool.

To build the jar file: `sbt assembly`. The resulting jar will be in `target/scala-2.12/Slacken-assembly-x.x.x.jar` for 
Slacken version x.x.x.

To just compile class files: `sbt compile`

To run tests: `sbt test`

To build the Docker image: `docker build -t jnpsolutions/slacken:latest`. 
(You would have to edit the `dockerSlacken.sh` script to run this image using the given tag.)

### Citation

If you use Slacken in your research, please cite our paper:

Johan Nyström-Persson, Nishad Bapatdhar, and Samik Ghosh:
Precise and scalable metagenomic profiling with sample-tailored minimizer libraries.
NAR Genomics and Bioinformatics, Volume 7, Issue 2, June 2025, lqaf076, https://doi.org/10.1093/nargab/lqaf076


## References

1. Wood, D.E., Lu, J. & Langmead, B. Improved metagenomic analysis with Kraken 2. Genome Biol 20, 257 (2019). https://doi.org/10.1186/s13059-019-1891-0
2. Lu J, Breitwieser FP, Thielen P, Salzberg SL. 2017. Bracken: estimating species abundance in metagenomics data. PeerJ Computer Science 3:e104 https://doi.org/10.7717/peerj-cs.104<|MERGE_RESOLUTION|>--- conflicted
+++ resolved
@@ -289,15 +289,9 @@
 For example (100 reads heuristic):
 
 ```commandline
-<<<<<<< HEAD
 ./slacken.sh classify2 -i /data/standard-224c/std_35_31_s7 -p \
   -o test_class \
   --reads 100 --library /data/standard-224c --bracken-length 150 \
-=======
-./slacken.sh taxonIndex /data/standard-224c/std_35_31_s7 classify -p \
-  -o test_class -- \
-  dynamic --reads 100 --library /data/standard-224c --bracken-length 150 \
->>>>>>> bafdce9b
   sample01.1.fq sample01.2.fq sample02.1.fq sample02.2.fq
 ```
 
@@ -341,15 +335,9 @@
 For example:
 
 ```commandline
-<<<<<<< HEAD
 ./slacken.sh classify2 -i /data/standard-224c/std_35_31_s7 -p \
  -o test_class \
   --classify-with-gold -g goldSet.txt --library /data/standard-224c --bracken-length 150 \
-=======
-./slacken.sh taxonIndex /data/standard-224c/std_35_31_s7 classify -p \
- -o test_class -- \
-  dynamic --classify-with-gold -g goldSet.txt --library /data/standard-224c --bracken-length 150 \
->>>>>>> bafdce9b
   sample01.1.fq sample01.2.fq sample02.1.fq sample02.2.fq
 ```
 
