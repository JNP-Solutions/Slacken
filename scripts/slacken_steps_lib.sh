#!/bin/bash

#Slacken evaluation pipeline. Currently runs on AWS.
#Supports three main functions:
# 1) build libraries, 2) classify samples, 3) compare classified output with reference.
#Work in progress.

#Main bucket
ROOT=s3://onr-emr

#data directory where objects are deleted after a few days
#DATA=$ROOT/scratch
#Directory for permanently kept data
DATA=$ROOT/keep

#Standard library
#K2=$ROOT/kraken2
#K2=$ROOT/standard-224c
#Refseq
K2=$ROOT/refseq-224pc

TAXONOMY=$K2/taxonomy
#TAXONOMY=$ROOT/k2-nt/taxonomy

#Regular 1-step classify
function classify {
  LIB=$1
  LNAME=$2
  CLASS_OUT=$ROOT/scratch/classified/$FAMILY/$LNAME
  ./slacken-aws.sh taxonIndex $DATA/$LIB classify \
    --sample-regex "(S[0-9]+)" -p -c $"${CS[@]}" -o $CLASS_OUT \
  "${SAMPLES[@]}"
}

#Classify with "gold set" dynamic library.
#Enabled by -d
function classifyGS {
  LIB=$1
  LNAME=$2
  #--report-dynamic-index
  #-p 3000
  CLASS_OUT=$ROOT/scratch/classified/$FAMILY/$LNAME
  ./slacken-aws.sh -p 3000 taxonIndex $DATA/$LIB classify --classify-with-gold-standard -g $SPATH/${LABEL}_gold.txt \
      --dynamic-bracken-length 150 \
     -d $K2 --sample-regex "(S[0-9]+)" -p -c $"${CS[@]}" -o $CLASS_OUT \
  "${SAMPLES[@]}"
}

#2-step classify with dynamic library.
#Enabled by -d
function classifyDynamic {
  LIB=$1
  LNAME=$2
  #--classify-with-gold-standard
  #--report-dynamic-index
  #--dynamic-min-count
  #--dynamic-min-fraction
  #--report-dynamic-index

  CLASS_OUT=$ROOT/scratch/classified/$FAMILY/$LNAME
  ./slacken-aws.sh -p 3000 taxonIndex $DATA/$LIB classify -g $SPATH/${LABEL}_gold.txt \
    --dynamic-bracken-length 150 \
    --dynamic-min-fraction 1e-5 -d $K2 --sample-regex "(S[0-9]+)" -p -c $"${CS[@]}" -o $CLASS_OUT \
  "${SAMPLES[@]}"
}

function build {
  PREFIX=$1
  K=$2
  M=$3
  S=$4
  NAME=${PREFIX}_${K}_${M}_s${S}
  BUCKETS=$5
  OTHER=$6

  PARAMS="-k $K -m $M --spaces $S -p $BUCKETS"
  ./slacken-aws.sh $PARAMS -t $TAXONOMY taxonIndex $DATA/$NAME build -l $K2 $OTHER
  histogram $NAME
}

<<<<<<< HEAD
=======
function respace {
  LIB=$1
  SPACES=$2
  #The output path will be renamed automatically as long as the _s naming convention is followed
  ./slacken-aws.sh taxonIndex $DATA/$LIB respace -s $SPACES -o $DATA/$LIB
}

>>>>>>> c5a70bed
function histogram {
  LIB=$1
  ./slacken-aws.sh taxonIndex $DATA/$LIB histogram
}

function report {
  LIB=$1
  #-l $K2
  ./slacken-aws.sh taxonIndex $DATA/$LIB report -o $DATA/$LIB
}

function brackenWeights {
  LIB=$1
  READ_LENGTH=150
  #Note the special run script that sets $SPLIT properly for this job
  ./slacken-aws.sh -p 10000 taxonIndex $DATA/$LIB brackenWeights -l $K2 -r $READ_LENGTH
}

#Compare classifications of multiple samples and classifications against references
function compare {
  LIB=$1

  #Directories expected to contain multi-sample classifications
  CLASSIFICATIONS=""
  for C in "${CS[@]}"
  do
    CLASSIFICATIONS="$CLASSIFICATIONS $ROOT/scratch/classified/$FAMILY/${LIB}_c${C}_classified"
  done

  #Directory expected to contain reads_mapping.tsv reference files for each sample
  REF=$SPATH
  ./slacken-aws.sh -t $TAXONOMY compare -r $REF -i 1 -T 3 -h \
    -o $ROOT/scratch/classified/$FAMILY/$LIB/samples --multi-dirs $CLASSIFICATIONS
}<|MERGE_RESOLUTION|>--- conflicted
+++ resolved
@@ -78,16 +78,6 @@
   histogram $NAME
 }
 
-<<<<<<< HEAD
-=======
-function respace {
-  LIB=$1
-  SPACES=$2
-  #The output path will be renamed automatically as long as the _s naming convention is followed
-  ./slacken-aws.sh taxonIndex $DATA/$LIB respace -s $SPACES -o $DATA/$LIB
-}
-
->>>>>>> c5a70bed
 function histogram {
   LIB=$1
   ./slacken-aws.sh taxonIndex $DATA/$LIB histogram
