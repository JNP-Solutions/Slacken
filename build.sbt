name := "Slacken"

<<<<<<< HEAD
version := "1.1.0_sl"
=======
version := "2.0.0"
>>>>>>> 9ae892bb

lazy val scala212 = "2.12.20"

lazy val scala213 = "2.13.15"

lazy val supportedScalaVersions = List(scala212, scala213)

ThisBuild / scalaVersion := scala212

lazy val root = (project in file(".")).
  settings(
    crossScalaVersions := supportedScalaVersions,
    libraryDependencies ++= {
      CrossVersion.partialVersion(scalaVersion.value) match {
        case Some((2, 13)) => List("org.scala-lang.modules" %% "scala-parallel-collections" % "1.0.0")
        case _                       => Nil
      }
    }
    )

val sparkVersion = "3.5.0"

//For backwards compatibility with Java 17, when compiling on a newer JDK, the options below are needed.
//Also applies to javacOptions below.
scalacOptions ++= Seq("--feature", "-release", "8")

javacOptions ++= Seq("--release=8")

resolvers += "Spark Packages Repo" at "https://dl.bintray.com/spark-packages/maven"

resolvers += "Atgenomix GitHub repo" at "https://maven.pkg.github.com/atgenomix/_"

credentials += Credentials(
  "GitHub Package Registry",
  "maven.pkg.github.com",
  "_",
  sys.env("GITHUB_TOKEN")
)

libraryDependencies += "org.rogach" %% "scallop" % "latest.integration"

libraryDependencies += "it.unimi.dsi" % "fastutil" % "latest.integration"

libraryDependencies += "org.scalatest" %% "scalatest" % "latest.integration" % "test"

libraryDependencies += "org.scalatestplus" %% "scalacheck-1-18" % "latest.integration" % "test"

libraryDependencies += "org.scala-lang.modules" %% "scala-collection-compat" % "2.13.0"

//The "provided" configuration prevents sbt-assembly from including spark in the packaged jar.
libraryDependencies += "org.apache.spark" %% "spark-sql" % sparkVersion % "provided"

//For Windows, to remove the dependency on winutils.exe for local filesystem access
libraryDependencies += "com.globalmentor" % "hadoop-bare-naked-local-fs" % "latest.integration"

libraryDependencies += "com.atgenomix.seqslab.plugins" % "seqslab-operator-plugin-api" % "3.1.4"

Compile / unmanagedResourceDirectories += { baseDirectory.value / "resources" }

//Do not run tests during the assembly task
//(Running tests manually is still recommended)
assembly / test := {}

//Do not include scala library JARs in assembly (provided by Spark)
assembly / assemblyOption ~= {
  _.withIncludeScala(false)
}

//Run tests in a separate JVM
Test / fork := true

Test / javaOptions ++= Seq("-Xmx4G", "-Dfile.encoding=UTF-8")

//These options are required when running tests on Java 17, as of Spark 3.3.0.
//Can safely be commented out on Java 8 or 11.
Test / javaOptions += "--add-exports=java.base/sun.nio.ch=ALL-UNNAMED"
Test / javaOptions += "--add-opens=java.base/sun.security.action=ALL-UNNAMED"
Test / javaOptions += "--add-opens=java.base/java.io=ALL-UNNAMED"

Test / testOptions += Tests.Argument(TestFrameworks.ScalaCheck, "-verbosity", "1")<|MERGE_RESOLUTION|>--- conflicted
+++ resolved
@@ -1,10 +1,6 @@
 name := "Slacken"
 
-<<<<<<< HEAD
-version := "1.1.0_sl"
-=======
-version := "2.0.0"
->>>>>>> 9ae892bb
+version := "2.0.0_sl"
 
 lazy val scala212 = "2.12.20"
 
